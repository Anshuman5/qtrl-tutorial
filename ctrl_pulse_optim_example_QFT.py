--- conflicted
+++ resolved
@@ -127,15 +127,8 @@
                 optim_method='fmin_l_bfgs_b',
 #                optim_method='l-bfgs-b',
                 dyn_type='UNIT', 
-<<<<<<< HEAD
-#                dyn_params={'oper_dtype':Qobj},
-#                prop_type='APPROX', 
-#                fid_type='TDAPPROX', 
-                fid_params={'phase_option':'PSU'}, 
-=======
                 prop_type='DIAG', 
-                fid_type='UNIT', fid_params={'phase_option':'SU'}, 
->>>>>>> 910ec18f
+                fid_type='UNIT', fid_params={'phase_option':'PSU'}, 
                 init_pulse_type=p_type, pulse_scaling=1.0,
                 log_level=log_level, gen_stats=True)
 
@@ -178,22 +171,7 @@
 
 dyn.initialize_controls(init_amps)
 
-<<<<<<< HEAD
-print("dimensional norm: {}".format(dyn.fid_computer.dimensional_norm))
-print("Initial infidelity: {}".format(dyn.fid_computer.get_fid_err()))
-#print("onto_evo_target: {}".format(dyn.onto_evo_target))
-=======
 print("Initial fid_err: ".format(dyn.fid_computer.get_fid_err()))
-print("dim norm {}".format(dyn.fid_computer.dimensional_norm))
-
-full_evo = dyn.full_evo
-print("Check evo unitary:\n{}".format(full_evo.dag()*full_evo))
-
-overlap = U_targ.dag()*full_evo
-print("overlap:\n{}".format(overlap))
-
-print("man fid check:\n{}".format(overlap.tr()))
->>>>>>> 910ec18f
 
 # Save initial amplitudes to a text file
 pulsefile = "ctrl_amps_initial_" + f_ext
@@ -257,4 +235,3 @@
              where='post')
 plt.show()
 
-
