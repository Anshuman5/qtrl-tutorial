<<<<<<< HEAD
# -*- coding: utf-8 -*-
"""
Created on Tue Oct 28 17:18:29 2014

@author: Alexander Pitchford
@email1: agp1@aber.ac.uk
@email2: alex.pitchford@gmail.com
@organization: Aberystwyth University
@supervisor: Daniel Burgarth

The code in this file was is intended for use in not-for-profit research,
teaching, and learning. Any other applications may require additional
licensing

Example to demonstrate using the control library to determine control
pulses using the ctrlpulseoptim.create_pulse_optimizer function to 
generate an Optimizer object, through which the configuration can be
manipulated before running the optmisation algorithm. In this case it is
demonstrated by modifying the initial ctrl pulses.

The (default) L-BFGS-B algorithm is used to optimise the pulse to
minimise the fidelity error, which is equivalent maximising the fidelity
to optimal value of 1.

The system in this example is two qubits in constant fields in x, y and z
with a variable independant controls fields in x and y acting on each qubit
The target evolution is the QFT gate. The user can experiment with the
different:
    phase options - phase_option = SU or PSU
    propagtor computer type prop_type = DIAG or FRECHET
    fidelity measures - fid_type = UNIT or TRACEDIFF

The user can experiment with the timeslicing, by means of changing the
number of timeslots and/or total time for the evolution.
Different initial (starting) pulse types can be tried.
The initial and final pulses are displayed in a plot

Note the physics of this example was taken from a demo in:
DYNAMO - Dynamic Framework for Quantum Optimal Control
See Machnes et.al., arXiv.1011.4874
"""
import numpy as np
import numpy.matlib as mat
from numpy.matlib import kron
from scipy.sparse import csr_matrix
import matplotlib.pyplot as plt
import datetime
from scipy.optimize import check_grad
from numpy.testing import (
    assert_, assert_almost_equal, run_module_suite, assert_equal)

#QuTiP
from qutip import Qobj, identity, sigmax, sigmay, sigmaz, tensor
import qutip.logging_utils as logging
logger = logging.get_logger()
#QuTiP control modules
import qutip.control.pulseoptim as cpo
import qutip.control.pulsegen as pulsegen
from qutip.qip.algorithms import qft

example_name = 'QFT'
log_level=logging.INFO
# ****************************************************************
# Define the physics of the problem
Sx = sigmax()
Sy = sigmay()
Sz = sigmaz()
Si = 0.5*identity(2)

# Drift Hamiltonian
H_d = 0.5*(tensor(Sx, Sx) + tensor(Sy, Sy) + tensor(Sz, Sz))
print("drift {}".format(H_d))
# The (four) control Hamiltonians
H_c = [tensor(Sx, Si), tensor(Sy, Si), tensor(Si, Sx), tensor(Si, Sy)]
j = 0
for c in H_c:
    j += 1
    print("ctrl {} \n{}".format(j, c))
    
n_ctrls = len(H_c)
# start point for the gate evolution
U_0 = tensor(identity(2), identity(2))
print("U_0 {}".format(U_0))
# Target for the gate evolution - Quantum Fourier Transform gate
U_targ = (qft.qft(2)).tidyup()
#U_targ.dims = U_0.dims
print("target {}".format(U_targ))

print("Check unitary (should be I) {}".format(U_targ.dag()*U_targ))

# ***** Define time evolution parameters *****
# Number of time slots
n_ts = 10
# Time allowed for the evolution
evo_time = 10

# ***** Define the termination conditions *****
# Fidelity error target
fid_err_targ = 1e-14
# Maximum iterations for the optisation algorithm
max_iter = 200
# Maximum (elapsed) time allowed in seconds
max_wall_time = 120
# Minimum gradient (sum of gradients squared)
# as this tends to 0 -> local minima has been found
min_grad = 1e-20

check_gradient = False

# Initial pulse type
# pulse type alternatives: RND|ZERO|LIN|SINE|SQUARE|SAW|TRIANGLE|
p_type = 'LIN'
# *************************************************************
# File extension for output files

f_ext = "{}_n_ts{}_ptype{}.txt".format(example_name, n_ts, p_type)

print("\n***********************************")
print("Creating optimiser objects")
optim = cpo.create_pulse_optimizer(H_d, list(H_c), U_0, U_targ, n_ts, evo_time, 
                amp_lbound=-10.0, amp_ubound=10.0, 
                fid_err_targ=fid_err_targ, min_grad=min_grad, 
                max_iter=max_iter, max_wall_time=max_wall_time, 
#                optim_method='LBFGSB', 
                method_params={'max_metric_corr':10, 'accuracy_factor':1e-3,
                                'ftol':1e-15},
                optim_method='fmin_l_bfgs_b',
#                optim_method='l-bfgs-b',
                dyn_type='UNIT', 
#                dyn_params={'oper_dtype':Qobj},
#                prop_type='APPROX', 
#                fid_type='TDAPPROX', 
                fid_params={'phase_option':'PSU'}, 
                init_pulse_type=p_type, pulse_scaling=1.0,
                log_level=log_level, gen_stats=True)

print("\n***********************************")
print("Configuring optimiser objects")
# **** Set some optimiser config parameters ****
optim.test_out_files = 0
dyn = optim.dynamics

print("Phase option: {}".format(dyn.fid_computer.phase_option))

# check method params
#print("max_metric_corr: {}".format(optim.max_metric_corr))
#print("accuracy_factor: {}".format(optim.accuracy_factor))
#print("phase_option: {}".format(dyn.fid_computer.phase_option))


dyn.test_out_files = 0
# Generate different pulses for each control
p_gen = optim.pulse_generator
init_amps = np.zeros([n_ts, n_ctrls])
if (p_gen.periodic):
    phase_diff = np.pi / n_ctrls
    for j in range(n_ctrls):
        init_amps[:, j] = p_gen.gen_pulse(start_phase=phase_diff*j)
elif (isinstance(p_gen, pulsegen.PulseGenLinear)):
    for j in range(n_ctrls):
        p_gen.scaling = float(j) - float(n_ctrls - 1)/2
        init_amps[:, j] = p_gen.gen_pulse()
elif (isinstance(p_gen, pulsegen.PulseGenZero)):
    for j in range(n_ctrls):
        #p_gen.offset = -0.5
        p_gen.offset = sf = float(j) - float(n_ctrls - 1)/2
        init_amps[:, j] = p_gen.gen_pulse()
else:
    # Should be random pulse
    for j in range(n_ctrls):
        p_gen.init_pulse()
        init_amps[:, j] = p_gen.gen_pulse()

dyn.initialize_controls(init_amps)

print("dimensional norm: {}".format(dyn.fid_computer.dimensional_norm))
print("Initial infidelity: {}".format(dyn.fid_computer.get_fid_err()))
#print("onto_evo_target: {}".format(dyn.onto_evo_target))

# Save initial amplitudes to a text file
pulsefile = "ctrl_amps_initial_" + f_ext
dyn.save_amps(pulsefile, times="exclude")
if (log_level <= logging.INFO):
    print("Initial amplitudes output to file: " + pulsefile)
    
if check_gradient: 
    print("***********************************")
    print("Checking gradient")
    func = optim.fid_err_func_wrapper
    grad = optim.fid_err_grad_wrapper
    x0 = dyn.ctrl_amps.flatten()
    grad_diff = check_grad(func, grad, x0)
    print("Normalised grad diff: {}".format(grad_diff))

print("***********************************")
print("Starting pulse optimisation")
result = optim.run_optimization()

# Save final amplitudes to a text file
pulsefile = "ctrl_amps_final_" + f_ext
dyn.save_amps(pulsefile)
if (log_level <= logging.INFO):
    print("Final amplitudes output to file: " + pulsefile)
        
print("\n***********************************")
print("Optimising complete. Stats follow:")
result.stats.report()
print("Final evolution\n{}\n".format(result.evo_full_final))

print("********* Summary *****************")
print("Initial fidelity error {}".format(result.initial_fid_err))
print("Final fidelity error {}".format(result.fid_err))
print("Terminated due to {}".format(result.termination_reason))
print("Number of iterations {}".format(result.num_iter))
#print "wall time: ", result.wall_time
print("Completed in {} HH:MM:SS.US".format(
        datetime.timedelta(seconds=result.wall_time)))
# print "Final gradient normal {}".format(result.grad_norm_final)
print("***********************************")

# Plot the initial and final amplitudes
fig1 = plt.figure()
ax1 = fig1.add_subplot(2, 1, 1)
ax1.set_title("Initial control amps")
ax1.set_xlabel("Time")
ax1.set_ylabel("Control amplitude")
for j in range(n_ctrls):
    ax1.step(result.time, 
             np.hstack((result.initial_amps[:, j], result.initial_amps[-1, j])), 
             where='post')
             
ax2 = fig1.add_subplot(2, 1, 2)
ax2.set_title("Optimised Control Sequences")
ax2.set_xlabel("Time")
ax2.set_ylabel("Control amplitude")
for j in range(n_ctrls):
    ax2.step(result.time, 
             np.hstack((result.final_amps[:, j], result.final_amps[-1, j])), 
             where='post')
plt.show()
=======
# -*- coding: utf-8 -*-
"""
Created on Tue Oct 28 17:18:29 2014

@author: Alexander Pitchford
@email1: agp1@aber.ac.uk
@email2: alex.pitchford@gmail.com
@organization: Aberystwyth University
@supervisor: Daniel Burgarth

The code in this file was is intended for use in not-for-profit research,
teaching, and learning. Any other applications may require additional
licensing

Example to demonstrate using the control library to determine control
pulses using the ctrlpulseoptim.create_pulse_optimizer function to 
generate an Optimizer object, through which the configuration can be
manipulated before running the optmisation algorithm. In this case it is
demonstrated by modifying the initial ctrl pulses.

The (default) L-BFGS-B algorithm is used to optimise the pulse to
minimise the fidelity error, which is equivalent maximising the fidelity
to optimal value of 1.

The system in this example is two qubits in constant fields in x, y and z
with a variable independant controls fields in x and y acting on each qubit
The target evolution is the QFT gate. The user can experiment with the
different:
    phase options - phase_option = SU or PSU
    propagtor computer type prop_type = DIAG or FRECHET
    fidelity measures - fid_type = UNIT or TRACEDIFF

The user can experiment with the timeslicing, by means of changing the
number of timeslots and/or total time for the evolution.
Different initial (starting) pulse types can be tried.
The initial and final pulses are displayed in a plot

Note the physics of this example was taken from a demo in:
DYNAMO - Dynamic Framework for Quantum Optimal Control
See Machnes et.al., arXiv.1011.4874
"""
import numpy as np
import numpy.matlib as mat
from numpy.matlib import kron
from scipy.sparse import csr_matrix
import matplotlib.pyplot as plt
import datetime
from scipy.optimize import check_grad
from numpy.testing import (
    assert_, assert_almost_equal, run_module_suite, assert_equal)

#QuTiP
from qutip import Qobj, identity, sigmax, sigmay, sigmaz, tensor
import qutip.logging_utils as logging
logger = logging.get_logger()
#QuTiP control modules
import qutip.control.pulseoptim as cpo
import qutip.control.pulsegen as pulsegen
from qutip.qip.algorithms import qft

example_name = 'QFT'
log_level=logging.INFO
# ****************************************************************
# Define the physics of the problem
Sx = sigmax()
Sy = sigmay()
Sz = sigmaz()
Si = 0.5*identity(2)

# Drift Hamiltonian
H_d = 0.5*(tensor(Sx, Sx) + tensor(Sy, Sy) + tensor(Sz, Sz))
print("drift {}".format(H_d))
# The (four) control Hamiltonians
H_c = [tensor(Sx, Si), tensor(Sy, Si), tensor(Si, Sx), tensor(Si, Sy)]
j = 0
for c in H_c:
    j += 1
    print("ctrl {} \n{}".format(j, c))
    
n_ctrls = len(H_c)
# start point for the gate evolution
U_0 = tensor(identity(2), identity(2))
print("U_0 {}".format(U_0))
# Target for the gate evolution - Quantum Fourier Transform gate
U_targ = (qft.qft(2)).tidyup()
#U_targ.dims = U_0.dims
print("target {}".format(U_targ))

print("Check unitary (should be I) {}".format(U_targ.dag()*U_targ))

# ***** Define time evolution parameters *****
# Number of time slots
n_ts = 10
# Time allowed for the evolution
evo_time = 10

# ***** Define the termination conditions *****
# Fidelity error target
fid_err_targ = 1e-14
# Maximum iterations for the optisation algorithm
max_iter = 200
# Maximum (elapsed) time allowed in seconds
max_wall_time = 120
# Minimum gradient (sum of gradients squared)
# as this tends to 0 -> local minima has been found
min_grad = 1e-20

check_gradient = False

# Initial pulse type
# pulse type alternatives: RND|ZERO|LIN|SINE|SQUARE|SAW|TRIANGLE|
p_type = 'LIN'
# *************************************************************
# File extension for output files

f_ext = "{}_n_ts{}_ptype{}.txt".format(example_name, n_ts, p_type)

print("\n***********************************")
print("Creating optimiser objects")
optim = cpo.create_pulse_optimizer(H_d, list(H_c), U_0, U_targ, n_ts, evo_time, 
                amp_lbound=-10.0, amp_ubound=10.0, 
                fid_err_targ=fid_err_targ, min_grad=min_grad, 
                max_iter=max_iter, max_wall_time=max_wall_time, 
#                optim_method='LBFGSB', 
                method_params={'max_metric_corr':10, 'accuracy_factor':1e-3,
                                'ftol':1e-15},
                optim_method='fmin_l_bfgs_b',
#                optim_method='l-bfgs-b',
                dyn_type='UNIT', 
                prop_type='DIAG', 
                fid_type='UNIT', fid_params={'phase_option':'PSU'}, 
                init_pulse_type=p_type, pulse_scaling=1.0,
                log_level=log_level, gen_stats=True)

print("\n***********************************")
print("Configuring optimiser objects")
# **** Set some optimiser config parameters ****
optim.test_out_files = 0
dyn = optim.dynamics

print("Phase option: {}".format(dyn.fid_computer.phase_option))

# check method params
#print("max_metric_corr: {}".format(optim.max_metric_corr))
#print("accuracy_factor: {}".format(optim.accuracy_factor))
#print("phase_option: {}".format(dyn.fid_computer.phase_option))


dyn.test_out_files = 0
# Generate different pulses for each control
p_gen = optim.pulse_generator
init_amps = np.zeros([n_ts, n_ctrls])
if (p_gen.periodic):
    phase_diff = np.pi / n_ctrls
    for j in range(n_ctrls):
        init_amps[:, j] = p_gen.gen_pulse(start_phase=phase_diff*j)
elif (isinstance(p_gen, pulsegen.PulseGenLinear)):
    for j in range(n_ctrls):
        p_gen.scaling = float(j) - float(n_ctrls - 1)/2
        init_amps[:, j] = p_gen.gen_pulse()
elif (isinstance(p_gen, pulsegen.PulseGenZero)):
    for j in range(n_ctrls):
        #p_gen.offset = -0.5
        p_gen.offset = sf = float(j) - float(n_ctrls - 1)/2
        init_amps[:, j] = p_gen.gen_pulse()
else:
    # Should be random pulse
    for j in range(n_ctrls):
        p_gen.init_pulse()
        init_amps[:, j] = p_gen.gen_pulse()

dyn.initialize_controls(init_amps)

print("Initial fid_err: ".format(dyn.fid_computer.get_fid_err()))

# Save initial amplitudes to a text file
pulsefile = "ctrl_amps_initial_" + f_ext
dyn.save_amps(pulsefile, times="exclude")
if (log_level <= logging.INFO):
    print("Initial amplitudes output to file: " + pulsefile)
    
if check_gradient: 
    print("***********************************")
    print("Checking gradient")
    func = optim.fid_err_func_wrapper
    grad = optim.fid_err_grad_wrapper
    x0 = dyn.ctrl_amps.flatten()
    grad_diff = check_grad(func, grad, x0)
    print("Normalised grad diff: {}".format(grad_diff))

print("***********************************")
print("Starting pulse optimisation")
result = optim.run_optimization()

# Save final amplitudes to a text file
pulsefile = "ctrl_amps_final_" + f_ext
dyn.save_amps(pulsefile)
if (log_level <= logging.INFO):
    print("Final amplitudes output to file: " + pulsefile)
        
print("\n***********************************")
print("Optimising complete. Stats follow:")
result.stats.report()
print("Final evolution\n{}\n".format(result.evo_full_final))

print("********* Summary *****************")
print("Initial fidelity error {}".format(result.initial_fid_err))
print("Final fidelity error {}".format(result.fid_err))
print("Terminated due to {}".format(result.termination_reason))
print("Number of iterations {}".format(result.num_iter))
#print "wall time: ", result.wall_time
print("Completed in {} HH:MM:SS.US".format(
        datetime.timedelta(seconds=result.wall_time)))
# print "Final gradient normal {}".format(result.grad_norm_final)
print("***********************************")

# Plot the initial and final amplitudes
fig1 = plt.figure()
ax1 = fig1.add_subplot(2, 1, 1)
ax1.set_title("Initial control amps")
ax1.set_xlabel("Time")
ax1.set_ylabel("Control amplitude")
for j in range(n_ctrls):
    ax1.step(result.time, 
             np.hstack((result.initial_amps[:, j], result.initial_amps[-1, j])), 
             where='post')
             
ax2 = fig1.add_subplot(2, 1, 2)
ax2.set_title("Optimised Control Sequences")
ax2.set_xlabel("Time")
ax2.set_ylabel("Control amplitude")
for j in range(n_ctrls):
    ax2.step(result.time, 
             np.hstack((result.final_amps[:, j], result.final_amps[-1, j])), 
             where='post')
plt.show()

>>>>>>> 22859645
<|MERGE_RESOLUTION|>--- conflicted
+++ resolved
@@ -1,4 +1,3 @@
-<<<<<<< HEAD
 # -*- coding: utf-8 -*-
 """
 Created on Tue Oct 28 17:18:29 2014
@@ -14,7 +13,7 @@
 licensing
 
 Example to demonstrate using the control library to determine control
-pulses using the ctrlpulseoptim.create_pulse_optimizer function to 
+pulses using the ctrlpulseoptim.create_pulse_optimizer function to
 generate an Optimizer object, through which the configuration can be
 manipulated before running the optmisation algorithm. In this case it is
 demonstrated by modifying the initial ctrl pulses.
@@ -77,7 +76,7 @@
 for c in H_c:
     j += 1
     print("ctrl {} \n{}".format(j, c))
-    
+
 n_ctrls = len(H_c)
 # start point for the gate evolution
 U_0 = tensor(identity(2), identity(2))
@@ -118,20 +117,20 @@
 
 print("\n***********************************")
 print("Creating optimiser objects")
-optim = cpo.create_pulse_optimizer(H_d, list(H_c), U_0, U_targ, n_ts, evo_time, 
-                amp_lbound=-10.0, amp_ubound=10.0, 
-                fid_err_targ=fid_err_targ, min_grad=min_grad, 
-                max_iter=max_iter, max_wall_time=max_wall_time, 
-#                optim_method='LBFGSB', 
+optim = cpo.create_pulse_optimizer(H_d, list(H_c), U_0, U_targ, n_ts, evo_time,
+                amp_lbound=-10.0, amp_ubound=10.0,
+                fid_err_targ=fid_err_targ, min_grad=min_grad,
+                max_iter=max_iter, max_wall_time=max_wall_time,
+#                optim_method='LBFGSB',
                 method_params={'max_metric_corr':10, 'accuracy_factor':1e-3,
                                 'ftol':1e-15},
                 optim_method='fmin_l_bfgs_b',
 #                optim_method='l-bfgs-b',
-                dyn_type='UNIT', 
+                dyn_type='UNIT',
 #                dyn_params={'oper_dtype':Qobj},
-#                prop_type='APPROX', 
-#                fid_type='TDAPPROX', 
-                fid_params={'phase_option':'PSU'}, 
+#                prop_type='APPROX',
+#                fid_type='TDAPPROX',
+                fid_params={'phase_option':'PSU'},
                 init_pulse_type=p_type, pulse_scaling=1.0,
                 log_level=log_level, gen_stats=True)
 
@@ -183,8 +182,8 @@
 dyn.save_amps(pulsefile, times="exclude")
 if (log_level <= logging.INFO):
     print("Initial amplitudes output to file: " + pulsefile)
-    
-if check_gradient: 
+
+if check_gradient:
     print("***********************************")
     print("Checking gradient")
     func = optim.fid_err_func_wrapper
@@ -202,7 +201,7 @@
 dyn.save_amps(pulsefile)
 if (log_level <= logging.INFO):
     print("Final amplitudes output to file: " + pulsefile)
-        
+
 print("\n***********************************")
 print("Optimising complete. Stats follow:")
 result.stats.report()
@@ -226,255 +225,16 @@
 ax1.set_xlabel("Time")
 ax1.set_ylabel("Control amplitude")
 for j in range(n_ctrls):
-    ax1.step(result.time, 
-             np.hstack((result.initial_amps[:, j], result.initial_amps[-1, j])), 
+    ax1.step(result.time,
+             np.hstack((result.initial_amps[:, j], result.initial_amps[-1, j])),
              where='post')
-             
+
 ax2 = fig1.add_subplot(2, 1, 2)
 ax2.set_title("Optimised Control Sequences")
 ax2.set_xlabel("Time")
 ax2.set_ylabel("Control amplitude")
 for j in range(n_ctrls):
-    ax2.step(result.time, 
-             np.hstack((result.final_amps[:, j], result.final_amps[-1, j])), 
+    ax2.step(result.time,
+             np.hstack((result.final_amps[:, j], result.final_amps[-1, j])),
              where='post')
-plt.show()
-=======
-# -*- coding: utf-8 -*-
-"""
-Created on Tue Oct 28 17:18:29 2014
-
-@author: Alexander Pitchford
-@email1: agp1@aber.ac.uk
-@email2: alex.pitchford@gmail.com
-@organization: Aberystwyth University
-@supervisor: Daniel Burgarth
-
-The code in this file was is intended for use in not-for-profit research,
-teaching, and learning. Any other applications may require additional
-licensing
-
-Example to demonstrate using the control library to determine control
-pulses using the ctrlpulseoptim.create_pulse_optimizer function to 
-generate an Optimizer object, through which the configuration can be
-manipulated before running the optmisation algorithm. In this case it is
-demonstrated by modifying the initial ctrl pulses.
-
-The (default) L-BFGS-B algorithm is used to optimise the pulse to
-minimise the fidelity error, which is equivalent maximising the fidelity
-to optimal value of 1.
-
-The system in this example is two qubits in constant fields in x, y and z
-with a variable independant controls fields in x and y acting on each qubit
-The target evolution is the QFT gate. The user can experiment with the
-different:
-    phase options - phase_option = SU or PSU
-    propagtor computer type prop_type = DIAG or FRECHET
-    fidelity measures - fid_type = UNIT or TRACEDIFF
-
-The user can experiment with the timeslicing, by means of changing the
-number of timeslots and/or total time for the evolution.
-Different initial (starting) pulse types can be tried.
-The initial and final pulses are displayed in a plot
-
-Note the physics of this example was taken from a demo in:
-DYNAMO - Dynamic Framework for Quantum Optimal Control
-See Machnes et.al., arXiv.1011.4874
-"""
-import numpy as np
-import numpy.matlib as mat
-from numpy.matlib import kron
-from scipy.sparse import csr_matrix
-import matplotlib.pyplot as plt
-import datetime
-from scipy.optimize import check_grad
-from numpy.testing import (
-    assert_, assert_almost_equal, run_module_suite, assert_equal)
-
-#QuTiP
-from qutip import Qobj, identity, sigmax, sigmay, sigmaz, tensor
-import qutip.logging_utils as logging
-logger = logging.get_logger()
-#QuTiP control modules
-import qutip.control.pulseoptim as cpo
-import qutip.control.pulsegen as pulsegen
-from qutip.qip.algorithms import qft
-
-example_name = 'QFT'
-log_level=logging.INFO
-# ****************************************************************
-# Define the physics of the problem
-Sx = sigmax()
-Sy = sigmay()
-Sz = sigmaz()
-Si = 0.5*identity(2)
-
-# Drift Hamiltonian
-H_d = 0.5*(tensor(Sx, Sx) + tensor(Sy, Sy) + tensor(Sz, Sz))
-print("drift {}".format(H_d))
-# The (four) control Hamiltonians
-H_c = [tensor(Sx, Si), tensor(Sy, Si), tensor(Si, Sx), tensor(Si, Sy)]
-j = 0
-for c in H_c:
-    j += 1
-    print("ctrl {} \n{}".format(j, c))
-    
-n_ctrls = len(H_c)
-# start point for the gate evolution
-U_0 = tensor(identity(2), identity(2))
-print("U_0 {}".format(U_0))
-# Target for the gate evolution - Quantum Fourier Transform gate
-U_targ = (qft.qft(2)).tidyup()
-#U_targ.dims = U_0.dims
-print("target {}".format(U_targ))
-
-print("Check unitary (should be I) {}".format(U_targ.dag()*U_targ))
-
-# ***** Define time evolution parameters *****
-# Number of time slots
-n_ts = 10
-# Time allowed for the evolution
-evo_time = 10
-
-# ***** Define the termination conditions *****
-# Fidelity error target
-fid_err_targ = 1e-14
-# Maximum iterations for the optisation algorithm
-max_iter = 200
-# Maximum (elapsed) time allowed in seconds
-max_wall_time = 120
-# Minimum gradient (sum of gradients squared)
-# as this tends to 0 -> local minima has been found
-min_grad = 1e-20
-
-check_gradient = False
-
-# Initial pulse type
-# pulse type alternatives: RND|ZERO|LIN|SINE|SQUARE|SAW|TRIANGLE|
-p_type = 'LIN'
-# *************************************************************
-# File extension for output files
-
-f_ext = "{}_n_ts{}_ptype{}.txt".format(example_name, n_ts, p_type)
-
-print("\n***********************************")
-print("Creating optimiser objects")
-optim = cpo.create_pulse_optimizer(H_d, list(H_c), U_0, U_targ, n_ts, evo_time, 
-                amp_lbound=-10.0, amp_ubound=10.0, 
-                fid_err_targ=fid_err_targ, min_grad=min_grad, 
-                max_iter=max_iter, max_wall_time=max_wall_time, 
-#                optim_method='LBFGSB', 
-                method_params={'max_metric_corr':10, 'accuracy_factor':1e-3,
-                                'ftol':1e-15},
-                optim_method='fmin_l_bfgs_b',
-#                optim_method='l-bfgs-b',
-                dyn_type='UNIT', 
-                prop_type='DIAG', 
-                fid_type='UNIT', fid_params={'phase_option':'PSU'}, 
-                init_pulse_type=p_type, pulse_scaling=1.0,
-                log_level=log_level, gen_stats=True)
-
-print("\n***********************************")
-print("Configuring optimiser objects")
-# **** Set some optimiser config parameters ****
-optim.test_out_files = 0
-dyn = optim.dynamics
-
-print("Phase option: {}".format(dyn.fid_computer.phase_option))
-
-# check method params
-#print("max_metric_corr: {}".format(optim.max_metric_corr))
-#print("accuracy_factor: {}".format(optim.accuracy_factor))
-#print("phase_option: {}".format(dyn.fid_computer.phase_option))
-
-
-dyn.test_out_files = 0
-# Generate different pulses for each control
-p_gen = optim.pulse_generator
-init_amps = np.zeros([n_ts, n_ctrls])
-if (p_gen.periodic):
-    phase_diff = np.pi / n_ctrls
-    for j in range(n_ctrls):
-        init_amps[:, j] = p_gen.gen_pulse(start_phase=phase_diff*j)
-elif (isinstance(p_gen, pulsegen.PulseGenLinear)):
-    for j in range(n_ctrls):
-        p_gen.scaling = float(j) - float(n_ctrls - 1)/2
-        init_amps[:, j] = p_gen.gen_pulse()
-elif (isinstance(p_gen, pulsegen.PulseGenZero)):
-    for j in range(n_ctrls):
-        #p_gen.offset = -0.5
-        p_gen.offset = sf = float(j) - float(n_ctrls - 1)/2
-        init_amps[:, j] = p_gen.gen_pulse()
-else:
-    # Should be random pulse
-    for j in range(n_ctrls):
-        p_gen.init_pulse()
-        init_amps[:, j] = p_gen.gen_pulse()
-
-dyn.initialize_controls(init_amps)
-
-print("Initial fid_err: ".format(dyn.fid_computer.get_fid_err()))
-
-# Save initial amplitudes to a text file
-pulsefile = "ctrl_amps_initial_" + f_ext
-dyn.save_amps(pulsefile, times="exclude")
-if (log_level <= logging.INFO):
-    print("Initial amplitudes output to file: " + pulsefile)
-    
-if check_gradient: 
-    print("***********************************")
-    print("Checking gradient")
-    func = optim.fid_err_func_wrapper
-    grad = optim.fid_err_grad_wrapper
-    x0 = dyn.ctrl_amps.flatten()
-    grad_diff = check_grad(func, grad, x0)
-    print("Normalised grad diff: {}".format(grad_diff))
-
-print("***********************************")
-print("Starting pulse optimisation")
-result = optim.run_optimization()
-
-# Save final amplitudes to a text file
-pulsefile = "ctrl_amps_final_" + f_ext
-dyn.save_amps(pulsefile)
-if (log_level <= logging.INFO):
-    print("Final amplitudes output to file: " + pulsefile)
-        
-print("\n***********************************")
-print("Optimising complete. Stats follow:")
-result.stats.report()
-print("Final evolution\n{}\n".format(result.evo_full_final))
-
-print("********* Summary *****************")
-print("Initial fidelity error {}".format(result.initial_fid_err))
-print("Final fidelity error {}".format(result.fid_err))
-print("Terminated due to {}".format(result.termination_reason))
-print("Number of iterations {}".format(result.num_iter))
-#print "wall time: ", result.wall_time
-print("Completed in {} HH:MM:SS.US".format(
-        datetime.timedelta(seconds=result.wall_time)))
-# print "Final gradient normal {}".format(result.grad_norm_final)
-print("***********************************")
-
-# Plot the initial and final amplitudes
-fig1 = plt.figure()
-ax1 = fig1.add_subplot(2, 1, 1)
-ax1.set_title("Initial control amps")
-ax1.set_xlabel("Time")
-ax1.set_ylabel("Control amplitude")
-for j in range(n_ctrls):
-    ax1.step(result.time, 
-             np.hstack((result.initial_amps[:, j], result.initial_amps[-1, j])), 
-             where='post')
-             
-ax2 = fig1.add_subplot(2, 1, 2)
-ax2.set_title("Optimised Control Sequences")
-ax2.set_xlabel("Time")
-ax2.set_ylabel("Control amplitude")
-for j in range(n_ctrls):
-    ax2.step(result.time, 
-             np.hstack((result.final_amps[:, j], result.final_amps[-1, j])), 
-             where='post')
-plt.show()
-
->>>>>>> 22859645
+plt.show()